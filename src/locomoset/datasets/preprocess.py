"""
Helper functions for preprocessing datasets.
"""
from datasets import ClassLabel, Dataset, DatasetDict
from transformers.image_processing_utils import BaseImageProcessor
from transformers.image_utils import load_image


def preprocess(
    dataset: Dataset, processor: BaseImageProcessor, keep_in_memory: str | None = None
) -> Dataset:
    """Convert an image dataset to RGB and run it through a pre-processor for
    compatibility with a model.

    Args:
        dataset: HuggingFace image dataset to process. Each samples in the dataset is
            expected to have a key 'image' containing a PIL image that will be converted
            to RGB format and run through the processor. The processed result is saved
            under the key "pixel_values" and the "image" key is removed.
        processor: HuggingFace trained pre-processor to use.
        keep_in_memory: Cache the dataset and any preprocessed files to RAM rather than
            disk if True.

    Returns:
        Processed dataset with feature 'pixel_values' instead of 'image'.
    """

    def proc_sample(sample: dict) -> dict:
        """Process one sample: Convert image to RGB and run through processor

        Args:
            sample: Sample from dataset with key 'image' containing a PIL image.

        Returns:
            Processed sample with feature 'pixel_values' (a tensor of pixel values
            representing the processed image) and the 'image' feature deleted.
        """
        sample["pixel_values"] = processor(load_image(sample["image"]))["pixel_values"][
            0
        ]
        return sample

    processed_dataset = dataset.map(
        proc_sample,
        batched=False,
        remove_columns="image",
        keep_in_memory=keep_in_memory,
    )
    return processed_dataset.with_format("torch")


def encode_labels_single(
    dataset: Dataset, class_labels: ClassLabel | None = None
) -> Dataset:
    """Check if dataset labels are strings and encode them as ClassLabel if necessary.

    Args:
        dataset: HuggingFace dataset to check. Expected to have the key "label".
        class_labels: Optional ClassLabel object to use for encoding.

    Returns:
        Dataset with labels converted to datasets.ClassLabel if necessary.
    """
    # only attempt to encode string labels
    if dataset.features["label"].dtype != "string":
        return dataset

    if class_labels is not None:
        return dataset.cast_column("label", class_labels)

    return dataset.class_encode_column("label")


def encode_labels_dict(
    dataset_dict: DatasetDict, encoding_split: str | None = None
) -> DatasetDict:
    """Encode labels in a dataset dict.

    Args:
        dataset_dict: HuggingFace dataset dict to check. Each dataset split in the dict
            is Expected to have the key "label".
        encoding_split: Split to use for encoding. If None, the encoding will be based
            on the data in the "train" split, "validation" split, "val" split, or the
            splitwith the most samples, in that order of preference.

    Returns:
        DatasetDict with labels in each split converted to datasets.ClassLabel if
        necessary.
    """
    if encoding_split is None:
        # Decide which split to use as the base encoding. First: use either the train
        # or validation split, if present.
        preferred_splits = ["train", "validation", "val"]
        for split in preferred_splits:
            if split in dataset_dict:
                encoding_split = split
                break
        # If none of the splits in preferred_splits are present, use the split with the
        # most samples.
        if encoding_split is None:
            encoding_split = max(dataset_dict.num_rows, key=dataset_dict.num_rows.get)

    # Create the label encoding based on the encoding split.
    dataset_dict[encoding_split] = encode_labels_single(dataset_dict[encoding_split])

    # Apply the label encoding to all other splits.
    for split in dataset_dict:
        if split != encoding_split:
            dataset_dict[split] = encode_labels_single(
                dataset_dict[split],
                class_labels=dataset_dict[encoding_split].features["label"],
            )

    return dataset_dict


def encode_labels(
    dataset: Dataset | DatasetDict, encoding_split: str | None = None
) -> Dataset | DatasetDict:
    """Calls encode_labels_single or encode_labels_dict depending on the input type."""
    if isinstance(dataset, Dataset):
        return encode_labels_single(dataset)
    return encode_labels_dict(dataset, encoding_split=encoding_split)


def prepare_training_data(
    dataset: Dataset | DatasetDict,
    processor: BaseImageProcessor,
    train_split: str = "train",
    val_split: str = "validation",
    random_state: int | None = None,
    test_size: float | int | None = None,
    keep_in_memory: bool | None = None,
) -> (Dataset, Dataset):
    """Preprocesses a dataset and splits it into train and validation sets.

    Args:
        dataset: HuggingFace Dataset or DatasetDict to process and split. Each Dataset
            split is expected to have 'image' and 'label' columns.
        processor: HuggingFace pre-trained image pre-processor to use.
        train_split: Name of the split to use for training. Only used if input is a
            DatasetDict with more than one split.
        val_split: Name of the split to use for validation. Only used if input is a
            DatasetDict with more than one split.
        random_state: Random state to use for the train/test split. Only used if the
            input is a single Dataset/single-entry DatasetDict.
        test_size: Size of test set (fraction of features and labels to exclude from
            training for evaluation).
        keep_in_memory: Cache the dataset and any preprocessed files to RAM rather than
            disk if True.

    Returns:
        Tuple of preprocessed train and validation datasets.
    """
    dataset = encode_labels(dataset)

    if isinstance(dataset, DatasetDict) and len(dataset) == 1:
        dataset = dataset[list(dataset.keys())[0]]

    if isinstance(dataset, Dataset):
        dataset = dataset.train_test_split(
            stratify_by_column="label", seed=random_state, test_size=test_size
        )
        train_split = "train"
        val_split = "test"

<<<<<<< HEAD
    train_dataset = preprocess(dataset[train_split], processor)
    val_dataset = preprocess(dataset[val_split], processor)
    return train_dataset, val_dataset


def _drop_images(
    dataset: Dataset,
    test_size: float,
    seed: int | None = None,
) -> Dataset:
    """Randomly drops images from the dataset

    Args:
        dataset: HuggingFace Dataset to drop images from
        test_size: Size of test set (fraction of features and labels to exclude from
            training for evaluation).
        seed: Seed for dropping images

    Returns:
        Original Dataset with images dropped
    """
    return dataset.train_test_split(
        test_size=test_size,
        seed=seed,
    )["train"]


def _drop_images_by_labels(
    dataset: Dataset,
    labels_to_keep: list[str],
) -> Dataset:
    """Drops all images with labels different to those supplied

    Args:
        dataset: HuggingFace Dataset to drop labels from
        labels_to_keep: List of labels to keep in the Dataset or DatasetDict

    Returns:
        Original Dataset retaining all images with matching labels
    """
    return dataset.filter(lambda sample: sample["label"] in labels_to_keep)


def _mutate_dataset(
    dataset: Dataset | DatasetDict,
    fn: callable,
    **kwargs,
) -> Dataset | DatasetDict:
    """Applies a function to a HuggingFace Dataset or Datasets within a DatasetDict

    Args:
        dataset: HuggingFace Dataset or DatasetDict to apply function to
        fn: Function to apply to Dataset or Datasets within DatasetDict
        **kwargs: Arguments passed to fn

    Returns:
        Dataset or DatasetDict with fn applied
    """
    if isinstance(dataset, DatasetDict):
        return DatasetDict({key: fn(dataset[key], **kwargs) for key in dataset})

    if isinstance(dataset, Dataset):
        return fn(dataset, **kwargs)

    raise ValueError(f"dataset must be Dataset or DatasetDict, is {type(dataset)}")


def drop_images(
    dataset: Dataset | DatasetDict,
    test_size: float | int,
    seed: int | None = None,
) -> Dataset | DatasetDict:
    """Randomly drops images

    Args:
        dataset: HuggingFace Dataset or DatasetDict to drop images from
        test_size: Size of test set (fraction of features and labels to exclude from
            training for evaluation).
        seed: Seed for dropping images

    Returns:
        Original Dataset or DatasetDict with images dropped
    """
    return _mutate_dataset(dataset, _drop_images, test_size, seed)


def drop_images_by_labels(
    dataset: Dataset | DatasetDict,
    labels_to_keep: list[str],
) -> Dataset | DatasetDict:
    """Drops all images with labels different to those supplied

    Args:
        dataset: HuggingFace Dataset or DatasetDict to drop labels from
        labels_to_keep: List of labels to keep in the Dataset or DatasetDict

    Returns:
        Original Dataset or DatasetDict retaining all images with matching labels
    """
    return _mutate_dataset(dataset, _drop_images_by_labels, labels_to_keep)
=======
    train_dataset = preprocess(
        dataset[train_split], processor, keep_in_memory=keep_in_memory
    )
    val_dataset = preprocess(
        dataset[val_split], processor, keep_in_memory=keep_in_memory
    )
    return train_dataset, val_dataset
>>>>>>> 81fbd2b0
<|MERGE_RESOLUTION|>--- conflicted
+++ resolved
@@ -164,108 +164,6 @@
         train_split = "train"
         val_split = "test"
 
-<<<<<<< HEAD
-    train_dataset = preprocess(dataset[train_split], processor)
-    val_dataset = preprocess(dataset[val_split], processor)
-    return train_dataset, val_dataset
-
-
-def _drop_images(
-    dataset: Dataset,
-    test_size: float,
-    seed: int | None = None,
-) -> Dataset:
-    """Randomly drops images from the dataset
-
-    Args:
-        dataset: HuggingFace Dataset to drop images from
-        test_size: Size of test set (fraction of features and labels to exclude from
-            training for evaluation).
-        seed: Seed for dropping images
-
-    Returns:
-        Original Dataset with images dropped
-    """
-    return dataset.train_test_split(
-        test_size=test_size,
-        seed=seed,
-    )["train"]
-
-
-def _drop_images_by_labels(
-    dataset: Dataset,
-    labels_to_keep: list[str],
-) -> Dataset:
-    """Drops all images with labels different to those supplied
-
-    Args:
-        dataset: HuggingFace Dataset to drop labels from
-        labels_to_keep: List of labels to keep in the Dataset or DatasetDict
-
-    Returns:
-        Original Dataset retaining all images with matching labels
-    """
-    return dataset.filter(lambda sample: sample["label"] in labels_to_keep)
-
-
-def _mutate_dataset(
-    dataset: Dataset | DatasetDict,
-    fn: callable,
-    **kwargs,
-) -> Dataset | DatasetDict:
-    """Applies a function to a HuggingFace Dataset or Datasets within a DatasetDict
-
-    Args:
-        dataset: HuggingFace Dataset or DatasetDict to apply function to
-        fn: Function to apply to Dataset or Datasets within DatasetDict
-        **kwargs: Arguments passed to fn
-
-    Returns:
-        Dataset or DatasetDict with fn applied
-    """
-    if isinstance(dataset, DatasetDict):
-        return DatasetDict({key: fn(dataset[key], **kwargs) for key in dataset})
-
-    if isinstance(dataset, Dataset):
-        return fn(dataset, **kwargs)
-
-    raise ValueError(f"dataset must be Dataset or DatasetDict, is {type(dataset)}")
-
-
-def drop_images(
-    dataset: Dataset | DatasetDict,
-    test_size: float | int,
-    seed: int | None = None,
-) -> Dataset | DatasetDict:
-    """Randomly drops images
-
-    Args:
-        dataset: HuggingFace Dataset or DatasetDict to drop images from
-        test_size: Size of test set (fraction of features and labels to exclude from
-            training for evaluation).
-        seed: Seed for dropping images
-
-    Returns:
-        Original Dataset or DatasetDict with images dropped
-    """
-    return _mutate_dataset(dataset, _drop_images, test_size, seed)
-
-
-def drop_images_by_labels(
-    dataset: Dataset | DatasetDict,
-    labels_to_keep: list[str],
-) -> Dataset | DatasetDict:
-    """Drops all images with labels different to those supplied
-
-    Args:
-        dataset: HuggingFace Dataset or DatasetDict to drop labels from
-        labels_to_keep: List of labels to keep in the Dataset or DatasetDict
-
-    Returns:
-        Original Dataset or DatasetDict retaining all images with matching labels
-    """
-    return _mutate_dataset(dataset, _drop_images_by_labels, labels_to_keep)
-=======
     train_dataset = preprocess(
         dataset[train_split], processor, keep_in_memory=keep_in_memory
     )
@@ -273,4 +171,100 @@
         dataset[val_split], processor, keep_in_memory=keep_in_memory
     )
     return train_dataset, val_dataset
->>>>>>> 81fbd2b0
+
+
+def _drop_images(
+    dataset: Dataset,
+    test_size: float,
+    seed: int | None = None,
+) -> Dataset:
+    """Randomly drops images from the dataset
+
+    Args:
+        dataset: HuggingFace Dataset to drop images from
+        test_size: Size of test set (fraction of features and labels to exclude from
+            training for evaluation).
+        seed: Seed for dropping images
+
+    Returns:
+        Original Dataset with images dropped
+    """
+    return dataset.train_test_split(
+        test_size=test_size,
+        seed=seed,
+    )["train"]
+
+
+def _drop_images_by_labels(
+    dataset: Dataset,
+    labels_to_keep: list[str],
+) -> Dataset:
+    """Drops all images with labels different to those supplied
+
+    Args:
+        dataset: HuggingFace Dataset to drop labels from
+        labels_to_keep: List of labels to keep in the Dataset or DatasetDict
+
+    Returns:
+        Original Dataset retaining all images with matching labels
+    """
+    return dataset.filter(lambda sample: sample["label"] in labels_to_keep)
+
+
+def _mutate_dataset(
+    dataset: Dataset | DatasetDict,
+    fn: callable,
+    **kwargs,
+) -> Dataset | DatasetDict:
+    """Applies a function to a HuggingFace Dataset or Datasets within a DatasetDict
+
+    Args:
+        dataset: HuggingFace Dataset or DatasetDict to apply function to
+        fn: Function to apply to Dataset or Datasets within DatasetDict
+        **kwargs: Arguments passed to fn
+
+    Returns:
+        Dataset or DatasetDict with fn applied
+    """
+    if isinstance(dataset, DatasetDict):
+        return DatasetDict({key: fn(dataset[key], **kwargs) for key in dataset})
+
+    if isinstance(dataset, Dataset):
+        return fn(dataset, **kwargs)
+
+    raise ValueError(f"dataset must be Dataset or DatasetDict, is {type(dataset)}")
+
+
+def drop_images(
+    dataset: Dataset | DatasetDict,
+    test_size: float | int,
+    seed: int | None = None,
+) -> Dataset | DatasetDict:
+    """Randomly drops images
+
+    Args:
+        dataset: HuggingFace Dataset or DatasetDict to drop images from
+        test_size: Size of test set (fraction of features and labels to exclude from
+            training for evaluation).
+        seed: Seed for dropping images
+
+    Returns:
+        Original Dataset or DatasetDict with images dropped
+    """
+    return _mutate_dataset(dataset, _drop_images, test_size, seed)
+
+
+def drop_images_by_labels(
+    dataset: Dataset | DatasetDict,
+    labels_to_keep: list[str],
+) -> Dataset | DatasetDict:
+    """Drops all images with labels different to those supplied
+
+    Args:
+        dataset: HuggingFace Dataset or DatasetDict to drop labels from
+        labels_to_keep: List of labels to keep in the Dataset or DatasetDict
+
+    Returns:
+        Original Dataset or DatasetDict retaining all images with matching labels
+    """
+    return _mutate_dataset(dataset, _drop_images_by_labels, labels_to_keep)