--- conflicted
+++ resolved
@@ -1,10 +1,5 @@
 # LoCoMoSeT: Low-Cost Model Selection for Transformers
 
-<<<<<<< HEAD
-=======
-**Status:** Work in progress (working on work package 3 out of 4 work packages)
-
->>>>>>> 464a00dd
 This project aims to contrast and compare multiple low-cost metrics for selecting pre-trained models for fine-tuning on a downstream task. In particular, we intend to suggest which of the current metrics gives the most accurate prediction - prior to fine-tuning - of how well a transformer-architecture based pre-trained model for image classification will perform once fine tuned for a new data set.
 
 ## Status
@@ -13,7 +8,7 @@
 
 - WP1: Implement one metric and sanity check it on ImageNet ✅
 - WP2: Implement further metrics and tune metric hyperparameters ⏳
-- WP3: Fine-tune models and test the metrics on other datasets
+- WP3: Fine-tune models and test the metrics on other datasets ⏳
 - WP4: Write a report
 
 ## Links
