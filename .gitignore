--- conflicted
+++ resolved
@@ -137,17 +137,10 @@
 # ignore local results
 results_wp2/*
 
-<<<<<<< HEAD
-# ignore LogME
-src/LogME/
 
-
-# ignore notebooks
-=======
 # Removing LogME for licensing reasons
 src/locomoset/LogMe/
 
 
 # Ignore adhoc notebooks
->>>>>>> 80bfc41f
 notebooks/*