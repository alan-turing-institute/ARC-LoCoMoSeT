--- conflicted
+++ resolved
@@ -18,12 +18,8 @@
 scikit-learn = "^1.3.0"
 pyyaml = "^6.0"
 matplotlib = "^3.7.2"
-<<<<<<< HEAD
-logme = "^1.3.2"
 numba = "^0.57.1"
-=======
 h5py = "^3.9.0"
->>>>>>> 5f6c4c11
 
 [tool.poetry.group.dev.dependencies]
 pytest = "^7.3.1"
