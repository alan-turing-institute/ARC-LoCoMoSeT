name: Run linters and tests

on:
  pull_request:
  push:
    branches:
      - main
      - develop

jobs:
  lint-and-test:
    runs-on: ubuntu-latest
    steps:
      - name: Checkout Code
        uses: actions/checkout@v3
      - name: Set up Python
        uses: actions/setup-python@v4
        with:
          python-version: "3.11"  # TODO - replace with the Python version you want

      - name: Install poetry
        run: curl -sSL https://install.python-poetry.org | python3 -

      - name: Install dependencies
        run: poetry install

      - name: Lint
        run: |
          poetry run black --check .
          poetry run isort --check-only .
          poetry run flake8
          poetry run nbqa black --check .
          poetry run nbqa isort --check-only .
          poetry run nbqa flake8 .

      - name: Clone LogME repository
        uses: actions/checkout@v3
        with:
          repository: thuml/LogME
<<<<<<< HEAD
          path: src/LogME
=======
          path: src/locomoset/LogME
>>>>>>> 80bfc41f

      - name: Run tests
        if: github.repository != 'alan-turing-institute/ARC-project-template'
        run: poetry run pytest<|MERGE_RESOLUTION|>--- conflicted
+++ resolved
@@ -37,11 +37,7 @@
         uses: actions/checkout@v3
         with:
           repository: thuml/LogME
-<<<<<<< HEAD
-          path: src/LogME
-=======
           path: src/locomoset/LogME
->>>>>>> 80bfc41f
 
       - name: Run tests
         if: github.repository != 'alan-turing-institute/ARC-project-template'
